usage: catkin build [-h] [--workspace WORKSPACE] [--profile PROFILE]
                    [--dry-run] [--get-env PKGNAME] [--this] [--no-deps]
                    [--unbuilt] [--start-with PKGNAME | --start-with-this]
                    [--continue-on-failure] [--force-cmake] [--pre-clean]
<<<<<<< HEAD
                    [--skip-install] [--no-install-lock] [--save-config]
                    [-j JOBS] [-p PACKAGE_JOBS] [--jobserver | --no-jobserver]
=======
                    [--no-install-lock] [--save-config] [-j JOBS]
                    [-p PACKAGE_JOBS] [-l LOAD_AVERAGE]
                    [--jobserver | --no-jobserver]
>>>>>>> fd856e45
                    [--env-cache | --no-env-cache] [--cmake-args ARG [ARG ...]
                    | --no-cmake-args] [--make-args ARG [ARG ...] |
                    --no-make-args] [--catkin-make-args ARG [ARG ...] |
                    --no-catkin-make-args] [--verbose] [--interleave-output]
                    [--no-status] [--summarize] [--no-summarize]
                    [--override-build-tool-check]
                    [--limit-status-rate LIMIT_STATUS_RATE] [--no-notify]
                    [PKGNAME ...]

Build one or more packages in a catkin workspace. This invokes `CMake`,
`make`, and optionally `make install` for either all or the specified packages
in a catkin workspace. Arguments passed to this verb can temporarily override
persistent options stored in the catkin profile config. If you want to save
these options, use the --save-config argument. To see the current config, use
the `catkin config` command.

optional arguments:
  -h, --help            show this help message and exit
  --workspace WORKSPACE, -w WORKSPACE
                        The path to the catkin_tools workspace or a directory
                        contained within it (default: ".")
  --profile PROFILE     The name of a config profile to use (default: active
                        profile)
  --dry-run, -n         List the packages which will be built with the given
                        arguments without building them.
  --get-env PKGNAME     Print the environment in which PKGNAME is built to
                        stdout.

Packages:
  Control which packages get built.

  PKGNAME               Workspace packages to build, package dependencies are
                        built as well unless --no-deps is used. If no packages
                        are given, then all the packages are built.
  --this                Build the package containing the current working
                        directory.
  --no-deps             Only build specified packages, not their dependencies.
  --unbuilt             Build packages which have yet to be built.
  --start-with PKGNAME  Build a given package and those which depend on it,
                        skipping any before it.
  --start-with-this     Similar to --start-with, starting with the package
                        containing the current directory.
  --continue-on-failure, -c
                        Try to continue building packages whose dependencies
                        built successfully even if some other requested
                        packages fail to build.

Build:
  Control the build behavior.

  --force-cmake         Runs cmake explicitly for each catkin package.
  --pre-clean           Runs `make clean` before building each package.
  --skip-install        Skips the installation step. Useful in combination
                        with --make-args or for running unit tests in a pre-
                        installed workspace.
  --no-install-lock     Prevents serialization of the install steps, which is
                        on by default to prevent file install collisions

Config:
  Parameters for the underlying build system.

  --save-config         Save any configuration options in this section for the
                        next build invocation.
  -j JOBS, --jobs JOBS  Maximum number of build jobs to be distributed across
                        active packages. (default is cpu count)
  -p PACKAGE_JOBS, --parallel-packages PACKAGE_JOBS
                        Maximum number of packages allowed to be built in
                        parallel (default is cpu count)
  -l LOAD_AVERAGE, --load-average LOAD_AVERAGE
                        Maximum load average before no new build jobs are
                        scheduled
  --jobserver           Use the internal GNU Make job server which will limit
                        the number of Make jobs across all active packages.
  --no-jobserver        Disable the internal GNU Make job server, and use an
                        external one (like distcc, for example).
  --env-cache           Re-use cached environment variables when re-sourcing a
                        resultspace that has been loaded at a different stage
                        in the task.
  --no-env-cache        Don't cache environment variables when re-sourcing the
                        same resultspace.
  --cmake-args ARG [ARG ...]
                        Arbitrary arguments which are passed to CMake. It
                        collects all of following arguments until a "--" is
                        read.
  --no-cmake-args       Pass no additional arguments to CMake.
  --make-args ARG [ARG ...]
                        Arbitrary arguments which are passed to make. It
                        collects all of following arguments until a "--" is
                        read.
  --no-make-args        Pass no additional arguments to make (does not affect
                        --catkin-make-args).
  --catkin-make-args ARG [ARG ...]
                        Arbitrary arguments which are passed to make but only
                        for catkin packages. It collects all of following
                        arguments until a "--" is read.
  --no-catkin-make-args
                        Pass no additional arguments to make for catkin
                        packages (does not affect --make-args).

Interface:
  The behavior of the command-line interface.

  --verbose, -v         Print output from commands in ordered blocks once the
                        command finishes.
  --interleave-output, -i
                        Prevents ordering of command output when multiple
                        commands are running at the same time.
  --no-status           Suppresses status line, useful in situations where
                        carriage return is not properly supported.
  --summarize, --summary, -s
                        Adds a build summary to the end of a build; defaults
                        to on with --continue-on-failure, off otherwise
  --no-summarize, --no-summary
                        Explicitly disable the end of build summary
  --override-build-tool-check
                        use to override failure due to using different build
                        tools on the same workspace.
  --limit-status-rate LIMIT_STATUS_RATE, --status-rate LIMIT_STATUS_RATE
                        Limit the update rate of the status bar to this
                        frequency. Zero means unlimited. Must be positive,
                        default is 10 Hz.
  --no-notify           Suppresses system pop-up notification.<|MERGE_RESOLUTION|>--- conflicted
+++ resolved
@@ -2,14 +2,9 @@
                     [--dry-run] [--get-env PKGNAME] [--this] [--no-deps]
                     [--unbuilt] [--start-with PKGNAME | --start-with-this]
                     [--continue-on-failure] [--force-cmake] [--pre-clean]
-<<<<<<< HEAD
                     [--skip-install] [--no-install-lock] [--save-config]
-                    [-j JOBS] [-p PACKAGE_JOBS] [--jobserver | --no-jobserver]
-=======
-                    [--no-install-lock] [--save-config] [-j JOBS]
-                    [-p PACKAGE_JOBS] [-l LOAD_AVERAGE]
+                    [-j JOBS] [-p PACKAGE_JOBS] [-l LOAD_AVERAGE]
                     [--jobserver | --no-jobserver]
->>>>>>> fd856e45
                     [--env-cache | --no-env-cache] [--cmake-args ARG [ARG ...]
                     | --no-cmake-args] [--make-args ARG [ARG ...] |
                     --no-make-args] [--catkin-make-args ARG [ARG ...] |
