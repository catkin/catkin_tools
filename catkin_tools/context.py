# Copyright 2014 Open Source Robotics Foundation, Inc.
#
# Licensed under the Apache License, Version 2.0 (the "License");
# you may not use this file except in compliance with the License.
# You may obtain a copy of the License at
#
#     http://www.apache.org/licenses/LICENSE-2.0
#
# Unless required by applicable law or agreed to in writing, software
# distributed under the License is distributed on an "AS IS" BASIS,
# WITHOUT WARRANTIES OR CONDITIONS OF ANY KIND, either express or implied.
# See the License for the specific language governing permissions and
# limitations under the License.

"""This module implements a class for representing a catkin workspace context"""

from __future__ import print_function

import os
import re
import sys

from . import metadata

from .common import getcwd
from .common import printed_fill
from .common import remove_ansi_escape
from .common import terminal_width

from .metadata import find_enclosing_workspace

from .resultspace import get_resultspace_environment

from .terminal_color import ColorMapper

color_mapper = ColorMapper()
clr = color_mapper.clr


class Context(object):

    """Encapsulates a catkin workspace's settings which affect build results.

    This class will validate some of the settings on assignment using the
    filesystem, but it will never modify the filesystem. For instance, it will
    raise an exception if the source space does not exist, but it will not
    create a folder for the build space if it does not already exist.

    This context can be locked, so that changing the members is prevented.
    """

    CATKIN_SPACES_GROUP = 'catkin_tools.spaces'

    SPACES = {}

    STORED_KEYS = [
        'extend_path',
        'devel_layout',
        'install',
        'isolate_install',
        'cmake_args',
        'make_args',
        'jobs_args',
        'use_internal_make_jobserver',
        'use_env_cache',
        'catkin_make_args',
        'whitelist',
        'blacklist',
<<<<<<< HEAD
        'ninja'
=======
        'authors',
        'maintainers',
        'licenses',
>>>>>>> a5dfdfe7
    ]

    EXTRA_KEYS = [
        'workspace',
        'profile',
        'space_suffix',
    ]

    KEYS = []

    @classmethod
    def _create_space_methods(cls, space):
        def space_abs_getter(self):
            return getattr(self, '__%s_space_abs' % space)

        def space_getter(self):
            return getattr(self, '__%s_space' % space)

        def space_setter(self, value):
            if self.__locked:
                raise RuntimeError("Setting of context members is not allowed while locked.")
            setattr(self, '__%s_space' % space, value)
            setattr(self, '__%s_space_abs' % space, os.path.join(self.__workspace, value))

        def space_exists(self):
            """
            Returns true if the space exists.
            """
            space_abs = getattr(self, '__%s_space_abs' % space)
            return os.path.exists(space_abs) and os.path.isdir(space_abs)

        setattr(cls, '%s_space' % space, property(space_getter, space_setter))
        setattr(cls, '%s_space_abs' % space, property(space_abs_getter))
        setattr(cls, '%s_space_exists' % space, space_exists)

    @classmethod
    def setup_space_keys(cls):
        """
        To be called one time on initial use. Initializes the SPACE_KEYS
        class members and associated member functions based on available
        space plugins.
        """
        if cls.KEYS:
            return

        from pkg_resources import iter_entry_points

        for entry_point in iter_entry_points(group=cls.CATKIN_SPACES_GROUP):
            ep_dict = entry_point.load()
            cls.STORED_KEYS.append(entry_point.name + '_space')
            cls.SPACES[entry_point.name] = ep_dict
            cls._create_space_methods(entry_point.name)

        cls.KEYS = cls.STORED_KEYS + cls.EXTRA_KEYS

    @classmethod
    def load(
        cls,
        workspace_hint=None,
        profile=None,
        opts=None,
        strict=False,
        append=False,
        remove=False,
        load_env=True
    ):
        """Load a context from a given workspace and profile with optional
        modifications.

        This function will try to load a given context from the specified
        workspace with the following resolution strategy:
         - existing workspace enclosing given workspace path
         - existing workspace enclosing "."
         - given workspace path
         - "."

        If a workspace cannot be found, it will assume that the user is
        specifying a new workspace, unless `strict=True` is given. In this
        latter case, this function will return None.

        :param workspace_hint: The hint used to find a workspace (see description for more details)
        :type workspace_hint: str
        :param profile: The profile to load the context from, if the profile is None, the active profile is used
        :type profile: str
        :param opts: An argparse options namespace containing context keys to override stored context keys
        :type opts: namespace
        :param strict: Causes this function to return None if a workspace isn't found
        :type strict: bool
        :param append: Appends any list-type opts to existing opts
        :type append: bool
        :param remove: Removes any list-type opts from existing opts
        :type remove: bool
        :param load_env: Control whether the context loads the resultspace
        environment for the full build context
        :type load_env: bool

        :returns: A potentially valid Context object constructed from the given arguments
        :rtype: Context
        """
        Context.setup_space_keys()

        # Initialize dictionary version of opts namespace
        opts_vars = vars(opts) if opts else {}

        # Get the workspace (either the given directory or the enclosing ws)
        workspace_hint = workspace_hint or opts_vars.get('workspace', None) or getcwd()
        workspace = find_enclosing_workspace(workspace_hint)
        if not workspace:
            if strict or not workspace_hint:
                return None
            else:
                workspace = workspace_hint
        opts_vars['workspace'] = workspace

        # Get the active profile
        profile = profile or opts_vars.get('profile', None) or metadata.get_active_profile(workspace)
        opts_vars['profile'] = profile

        # Initialize empty metadata/args
        config_metadata = {}
        context_args = {}

        # Get the metadata stored in the workspace if it was found
        if workspace:
            config_metadata = metadata.get_metadata(workspace, profile, 'config')
            context_args.update(config_metadata)

        # User-supplied args are used to update stored args
        # Only update context args with given opts which are not none
        for (k, v) in opts_vars.items():
            if k in Context.KEYS and v is not None:
                # Handle list-type arguments with append/remove functionality
                if type(context_args.get(k, None)) is list and type(v) is list:
                    if append:
                        context_args[k] += v
                    elif remove:
                        context_args[k] = [w for w in context_args[k] if w not in v]
                    else:
                        context_args[k] = v
                else:
                    context_args[k] = v

        # Create the build context
        ctx = Context(**context_args)

        # Don't load the cmake config if it's not needed
        if load_env:
            ctx.load_env()

        return ctx

    @classmethod
    def save(cls, context):
        """Save a context in the associated workspace and profile."""
        metadata.update_metadata(
            context.workspace,
            context.profile,
            'config',
            context.get_stored_dict())

    def get_stored_dict(self):
        """Get the context parameters which should be stored persistently."""
        return dict([(k, getattr(self, k)) for k in Context.STORED_KEYS])

    def __init__(
        self,
        workspace=None,
        profile=None,
        extend_path=None,
        devel_layout=None,
        install=False,
        isolate_install=False,
        cmake_args=None,
        make_args=None,
        jobs_args=None,
        use_internal_make_jobserver=True,
        use_env_cache=False,
        catkin_make_args=None,
        space_suffix=None,
        whitelist=None,
        blacklist=None,
<<<<<<< HEAD
        ninja=False,
=======
        authors=None,
        maintainers=None,
        licenses=None,
>>>>>>> a5dfdfe7
        **kwargs
    ):
        """Creates a new Context object, optionally initializing with parameters

        :param workspace: root of the workspace, defaults to the enclosing workspace
        :type workspace: str
        :param profile: profile name, defaults to the default profile
        :type profile: str
        :param extend_path: catkin result-space to extend
        :type extend_path: str
        :param source_space: relative location of source space, defaults to '<workspace>/src'
        :type source_space: str
        :param log_space: relative location of log space, defaults to '<workspace>/logs'
        :type log_space: str
        :param build_space: relativetarget location of build space, defaults to '<workspace>/build'
        :type build_space: str
        :param devel_space: relative target location of devel space, defaults to '<workspace>/devel'
        :type devel_space: str
        :param install_space: relative target location of install space, defaults to '<workspace>/install'
        :type install_space: str
        :param isolate_devel: each package will have its own develspace if True, default is False
        :type isolate_devel: bool
        :param install: packages will be installed by invoking ``make install``, defaults to False
        :type install: bool
        :param isolate_install: packages will be installed to separate folders if True, defaults to False
        :type isolate_install: bool
        :param cmake_args: extra cmake arguments to be passed to cmake for each package
        :type cmake_args: list
        :param make_args: extra make arguments to be passed to make for each package
        :type make_args: list
        :param jobs_args: -j and -l jobs args
        :type jobs_args: list
        :param use_internal_make_jobserver: true if this configuration should use an internal make jobserv
        :type use_internal_make_jobserver: bool
        :param use_env_cache: true if this configuration should cache job environments loaded from resultspaces
        :type use_env_cache: bool
        :param catkin_make_args: extra make arguments to be passed to make for each catkin package
        :type catkin_make_args: list
        :param space_suffix: suffix for build, devel, and install spaces which are not explicitly set.
        :type space_suffix: str
        :param whitelist: a list of packages to build by default
        :type whitelist: list
        :param blacklist: a list of packages to ignore by default
        :type blacklist: list
        :raises: ValueError if workspace or source space does not exist
<<<<<<< HEAD
        :param ninja: Use ninja instead of make
        :type ninja: bool
=======
        :type authors: list
        :param authors: a list of default authors
        :type maintainers: list
        :param maintainers: a list of default maintainers
        :type licenses: list
        :param licenses: a list of default licenses
>>>>>>> a5dfdfe7
        """
        self.__locked = False

        # Validation is done on assignment
        self.workspace = workspace

        self.extend_path = extend_path if extend_path else None

        self.profile = profile

        # Handle *space assignment and defaults
        for space, space_dict in Context.SPACES.items():
            key_name = space + '_space'
            default = space_dict['default']
            value = kwargs.pop(key_name, default)
            if value == default and space_suffix and space != 'source':
                value += space_suffix
            setattr(self, key_name, value)

        # Check for unhandled context options
        if len(kwargs) > 0:
            print('Warning: Unhandled config context options: {}'.format(kwargs), file=sys.stderr)

        self.destdir = os.environ['DESTDIR'] if 'DESTDIR' in os.environ else None

        # Handle package whitelist/blacklist
        self.whitelist = whitelist or []
        self.blacklist = blacklist or []

        # Handle default authors/maintainers
        self.authors = authors or []
        self.maintainers = maintainers or []
        self.licenses = licenses or 'TODO'

        # Handle build options
        self.devel_layout = devel_layout if devel_layout else 'linked'
        self.install = install
        self.isolate_install = isolate_install

        # Handle additional cmake and make arguments
        self.cmake_args = cmake_args or []
        self.make_args = make_args or []
        self.jobs_args = jobs_args or []
        self.use_internal_make_jobserver = use_internal_make_jobserver
        self.use_env_cache = use_env_cache
        self.catkin_make_args = catkin_make_args or []

        # List of packages in the workspace is set externally
        self.packages = []

        # List of warnings about the workspace is set internally
        self.warnings = []

        # Initialize environment settings set by load_env
        self.manual_cmake_prefix_path = None
        self.cached_cmake_prefix_path = None
        self.env_cmake_prefix_path = None
        self.cmake_prefix_path = None
        self.ninja = ninja

    def load_env(self):

        # Check for CMAKE_PREFIX_PATH in manual cmake args
        self.manual_cmake_prefix_path = ''
        for cmake_arg in self.cmake_args:
            prefix_path_match = re.findall('-DCMAKE_PREFIX_PATH.*?=(.+)', cmake_arg)
            if len(prefix_path_match) > 0:
                self.manual_cmake_prefix_path = prefix_path_match[0]

        # Load and update mirror of 'sticky' CMake information
        if self.install:
            sticky_env = get_resultspace_environment(self.install_space_abs, quiet=True)
        else:
            sticky_env = get_resultspace_environment(self.devel_space_abs, quiet=True)

        self.cached_cmake_prefix_path = ''
        if 'CMAKE_PREFIX_PATH' in sticky_env:
            split_result_cmake_prefix_path = sticky_env.get('CMAKE_PREFIX_PATH', '').split(':')
            if len(split_result_cmake_prefix_path) > 1:
                self.cached_cmake_prefix_path = ':'.join(split_result_cmake_prefix_path[1:])

        # Either load an explicit environment or get it from the current environment
        self.env_cmake_prefix_path = ''
        if self.extend_path:
            extended_env = get_resultspace_environment(self.extend_path, quiet=False)
            self.env_cmake_prefix_path = extended_env.get('CMAKE_PREFIX_PATH', '')
            if not self.env_cmake_prefix_path:
                print(clr("@!@{rf}Error:@| Could not load environment from workspace: '%s', "
                          "target environment (env.sh) does not provide 'CMAKE_PREFIX_PATH'" % self.extend_path))
                print(extended_env)
                sys.exit(1)
        else:
            # Get the current CMAKE_PREFIX_PATH
            if 'CMAKE_PREFIX_PATH' in os.environ:
                split_result_cmake_prefix_path = os.environ['CMAKE_PREFIX_PATH'].split(':')
                if len(split_result_cmake_prefix_path) > 1 and (
                        (not self.install and split_result_cmake_prefix_path[0] == self.devel_space_abs) or
                        (self.install and split_result_cmake_prefix_path[0] == self.install_space_abs)):

                    self.env_cmake_prefix_path = ':'.join(split_result_cmake_prefix_path[1:])
                else:
                    self.env_cmake_prefix_path = os.environ.get('CMAKE_PREFIX_PATH', '').rstrip(':')

        # Add warning for empty extend path
        if (self.devel_layout == 'linked' and
            (self.extend_path is None and
             not self.cached_cmake_prefix_path and
             not self.env_cmake_prefix_path)):
            self.warnings += [clr(
                "Your workspace is not extending any other result space, but "
                "it is set to use a `linked` devel space layout. This "
                "requires the `catkin` CMake package in your source space "
                "in order to be built.")]

        # Add warnings based on conflicing CMAKE_PREFIX_PATH
        elif self.cached_cmake_prefix_path and self.extend_path:
            ep_not_in_lcpp = any([self.extend_path in p for p in self.cached_cmake_prefix_path.split(':')])
            if not ep_not_in_lcpp:
                self.warnings += [clr(
                    "Your workspace is configured to explicitly extend a "
                    "workspace which yields a CMAKE_PREFIX_PATH which is "
                    "different from the cached CMAKE_PREFIX_PATH used last time "
                    "this workspace was built.\\n\\n"
                    "If you want to use a different CMAKE_PREFIX_PATH you "
                    "should call @{yf}`catkin clean`@| to remove all "
                    "references to the previous CMAKE_PREFIX_PATH.\\n\\n"
                    "@{cf}Cached CMAKE_PREFIX_PATH:@|\\n\\t@{yf}%s@|\\n"
                    "@{cf}Other workspace to extend:@|\\n\\t@{yf}{_Context__extend_path}@|\\n"
                    "@{cf}Other workspace's CMAKE_PREFIX_PATH:@|\\n\\t@{yf}%s@|"
                    % (self.cached_cmake_prefix_path, self.env_cmake_prefix_path))]

        elif self.env_cmake_prefix_path and\
                self.cached_cmake_prefix_path and\
                self.env_cmake_prefix_path != self.cached_cmake_prefix_path:
            self.warnings += [clr(
                "Your current environment's CMAKE_PREFIX_PATH is different "
                "from the cached CMAKE_PREFIX_PATH used the last time this "
                "workspace was built.\\n\\n"
                "If you want to use a different CMAKE_PREFIX_PATH you should "
                "call @{yf}`catkin clean`@| to remove all references to "
                "the previous CMAKE_PREFIX_PATH.\\n\\n"
                "@{cf}Cached CMAKE_PREFIX_PATH:@|\\n\\t@{yf}%s@|\\n"
                "@{cf}Current CMAKE_PREFIX_PATH:@|\\n\\t@{yf}%s@|" %
                (self.cached_cmake_prefix_path, self.env_cmake_prefix_path))]

        # Check if prefix path is different from the environment prefix path
        if self.manual_cmake_prefix_path:
            self.cmake_prefix_path = self.manual_cmake_prefix_path
        elif self.cached_cmake_prefix_path:
            self.cmake_prefix_path = self.cached_cmake_prefix_path
        else:
            self.cmake_prefix_path = self.env_cmake_prefix_path

    def summary(self, notes=[]):
        # Add warnings (missing dirs in CMAKE_PREFIX_PATH, etc)
        summary_warnings = self.warnings
        if not self.initialized():
            summary_warnings += [clr(
                "Workspace `@{yf}{_Context__workspace}@|` is not yet "
                "initialized. Use the `catkin init` or run `catkin config "
                "--init`.")]
        if not self.source_space_exists():
            summary_warnings += [clr(
                "Source space `@{yf}{__source_space_abs}@|` does not yet exist.")]

        spaces_summary = []
        for space, space_dict in sorted(Context.SPACES.items()):
            spaces_summary.append(
                clr('@{cf}' + space_dict['space'] + ':@|' + ' ' * (18 - len(space_dict['space'])) +
                    '{' + space + '_missing} @{yf}{__' + space + '_space_abs}@|'))
        summary = [
            [
                clr("@{cf}Profile:@|                     @{yf}{profile}@|"),
                clr("@{cf}Extending:@|        {extend_mode} @{yf}{extend}@|"),
                clr("@{cf}Workspace:@|                   @{yf}{_Context__workspace}@|"),
            ],
            spaces_summary + [
                clr("@{cf}DESTDIR:@|           {destdir_missing} @{yf}{_Context__destdir}@|")
            ],
            [
                clr("@{cf}Devel Space Layout:@|          @{yf}{_Context__devel_layout}@|"),
                clr("@{cf}Install Space Layout:@|        @{yf}{install_layout}@|"),
            ],
            [
                clr("@{cf}Additional CMake Args:@|       @{yf}{cmake_args}@|"),
                clr("@{cf}Additional Make Args:@|        @{yf}{make_args}@|"),
                clr("@{cf}Additional catkin Make Args:@| @{yf}{catkin_make_args}@|"),
                clr("@{cf}Internal Make Job Server:@|    @{yf}{_Context__use_internal_make_jobserver}@|"),
                clr("@{cf}Cache Job Environments:@|      @{yf}{_Context__use_env_cache}@|"),
            ],
            [
                clr("@{cf}Whitelisted Packages:@|        @{yf}{whitelisted_packages}@|"),
                clr("@{cf}Blacklisted Packages:@|        @{yf}{blacklisted_packages}@|"),
            ]
        ]

        # Construct string for extend value
        if self.extend_path:
            extend_value = self.extend_path
            extend_mode = clr('@{gf}[explicit]@|')
        elif self.cached_cmake_prefix_path:
            extend_value = self.cmake_prefix_path
            extend_mode = clr('  @{gf}[cached]@|')
        elif (self.env_cmake_prefix_path and
                self.env_cmake_prefix_path != self.devel_space_abs and
                self.env_cmake_prefix_path != self.install_space_abs):
            extend_value = self.cmake_prefix_path
            extend_mode = clr('     @{gf}[env]@|')
        else:
            extend_value = 'None'
            extend_mode = clr('          ')

        def existence_str(path, used=True):
            if used:
                return clr(' @{gf}[exists]@|' if os.path.exists(path) else '@{rf}[missing]@|')
            else:
                return clr(' @{bf}[unused]@|')

        install_layout = 'None'
        if self.__install:
            install_layout = 'merged' if not self.__isolate_install else 'isolated'

        subs = {
            'profile': self.profile,
            'extend_mode': extend_mode,
            'extend': extend_value,
            'install_layout': install_layout,
            'cmake_prefix_path': (self.cmake_prefix_path or ['Empty']),
            'cmake_args': ' '.join(self.__cmake_args or ['None']),
            'make_args': ' '.join(self.__make_args + self.__jobs_args or ['None']),
            'catkin_make_args': ', '.join(self.__catkin_make_args or ['None']),
            'source_missing': existence_str(self.source_space_abs),
            'log_missing': existence_str(self.log_space_abs),
            'build_missing': existence_str(self.build_space_abs),
            'devel_missing': existence_str(self.devel_space_abs),
            'install_missing': existence_str(self.install_space_abs, used=self.__install),
            'destdir_missing': existence_str(self.destdir, used=self.destdir),
            'whitelisted_packages': ' '.join(self.__whitelist or ['None']),
            'blacklisted_packages': ' '.join(self.__blacklist or ['None']),
        }
        subs.update(**self.__dict__)
        # Get the width of the shell
        width = terminal_width()
        max_length = 0
        groups = []
        for group in summary:
            for index, line in enumerate(group):
                group[index] = line.format(**subs)
                max_length = min(width, max(max_length, len(remove_ansi_escape(group[index]))))
            groups.append("\n".join(group))
        divider = clr('@{pf}' + ('-' * max_length) + '@|')
        warning_divider = clr('@{rf}' + ('-' * max_length) + '@|')

        # Format warnings
        if len(summary_warnings) == 0:
            notes = [clr("@!@{cf}Workspace configuration appears valid.@|")] + notes
            warnings_joined = ''
        else:
            warnings_formatted = [
                printed_fill(clr('@!@{rf}WARNING:@| ') + sw.format(**subs), max_length)
                for sw in summary_warnings]
            warnings_joined = (
                "\n\n" + warning_divider + "\n" +
                ("\n" + warning_divider + "\n").join(warnings_formatted) +
                "\n" + warning_divider + "\n")

        return (divider + "\n" +
                ("\n" + divider + "\n").join(groups) + "\n" + divider + "\n" +
                ((("\n\n").join(notes) + "\n" + divider) if notes else '') +
                warnings_joined)

    @property
    def workspace(self):
        return self.__workspace

    @workspace.setter
    def workspace(self, value):
        if self.__locked:
            raise RuntimeError("Setting of context members is not allowed while locked.")
        # Validate Workspace
        if not os.path.exists(value):
            raise ValueError("Workspace path '{0}' does not exist.".format(value))
        self.__workspace = os.path.abspath(value)

    @property
    def extend_path(self):
        return self.__extend_path

    @extend_path.setter
    def extend_path(self, value):
        if value is not None:
            if not os.path.isabs(value):
                value = os.path.join(self.workspace, value)
            # remove double or trailing slashes
            value = os.path.normpath(value)
            if not os.path.exists(value):
                raise ValueError("Resultspace path '{0}' does not exist.".format(value))
        self.__extend_path = value

    def initialized(self):
        """Check if this context is initialized."""
        return self.workspace == find_enclosing_workspace(self.workspace)

    @property
    def destdir(self):
        return self.__destdir

    @destdir.setter
    def destdir(self, value):
        if self.__locked:
            raise RuntimeError("Setting of context members is not allowed while locked.")
        self.__destdir = value

    @property
    def devel_layout(self):
        return self.__devel_layout

    @devel_layout.setter
    def devel_layout(self, value):
        if self.__locked:
            raise RuntimeError("Setting of context members is not allowed while locked.")
        self.__devel_layout = value

    @property
    def merge_devel(self):
        return self.devel_layout == 'merged'

    @property
    def link_devel(self):
        return self.devel_layout == 'linked'

    @property
    def isolate_devel(self):
        return self.devel_layout == 'isolated'

    @property
    def install(self):
        return self.__install

    @install.setter
    def install(self, value):
        if self.__locked:
            raise RuntimeError("Setting of context members is not allowed while locked.")
        self.__install = value

    @property
    def merge_install(self):
        return not self.__isolate_install

    @property
    def isolate_install(self):
        return self.__isolate_install

    @isolate_install.setter
    def isolate_install(self, value):
        if self.__locked:
            raise RuntimeError("Setting of context members is not allowed while locked.")
        self.__isolate_install = value

    @property
    def cmake_args(self):
        return self.__cmake_args

    @cmake_args.setter
    def cmake_args(self, value):
        if self.__locked:
            raise RuntimeError("Setting of context members is not allowed while locked.")
        self.__cmake_args = value

    @property
    def make_args(self):
        return self.__make_args

    @make_args.setter
    def make_args(self, value):
        if self.__locked:
            raise RuntimeError("Setting of context members is not allowed while locked.")
        self.__make_args = value

    @property
    def jobs_args(self):
        return self.__jobs_args

    @jobs_args.setter
    def jobs_args(self, value):
        if self.__locked:
            raise RuntimeError("Setting of context members is not allowed while locked.")
        self.__jobs_args = value

    @property
    def use_internal_make_jobserver(self):
        return self.__use_internal_make_jobserver

    @use_internal_make_jobserver.setter
    def use_internal_make_jobserver(self, value):
        if self.__locked:
            raise RuntimeError("Setting of context members is not allowed while locked.")
        self.__use_internal_make_jobserver = value

    @property
    def use_env_cache(self):
        return self.__use_env_cache

    @use_env_cache.setter
    def use_env_cache(self, value):
        if self.__locked:
            raise RuntimeError("Setting of context members is not allowed while locked.")
        self.__use_env_cache = value

    @property
    def catkin_make_args(self):
        return self.__catkin_make_args

    @catkin_make_args.setter
    def catkin_make_args(self, value):
        if self.__locked:
            raise RuntimeError("Setting of context members is not allowed while locked.")
        self.__catkin_make_args = value

    @property
    def packages(self):
        return self.__packages

    @packages.setter
    def packages(self, value):
        if self.__locked:
            raise RuntimeError("Setting of context members is not allowed while locked.")
        self.__packages = value

    @property
    def whitelist(self):
        return self.__whitelist

    @whitelist.setter
    def whitelist(self, value):
        self.__whitelist = value

    @property
    def blacklist(self):
        return self.__blacklist

    @blacklist.setter
    def blacklist(self, value):
        self.__blacklist = value

    @property
    def authors(self):
        return self.__authors

    @authors.setter
    def authors(self, value):
        self.__authors = value

    @property
    def maintainers(self):
        return self.__maintainers

    @maintainers.setter
    def maintainers(self, value):
        self.__maintainers = value

    @property
    def licenses(self):
        return self.__licenses

    @licenses.setter
    def licenses(self, value):
        self.__licenses = value

    @property
    def private_devel_path(self):
        """The path to the hidden directory in the develspace that
        contains the symbollically-linked isolated develspaces."""
        return os.path.join(self.devel_space_abs, '.private')

    def package_private_devel_path(self, package):
        """The path to the linked devel space for a given package."""
        return os.path.join(self.private_devel_path, package.name)

    def package_build_space(self, package):
        """Get the build directory for a specific package."""
        return os.path.join(self.build_space_abs, package.name)

    def package_devel_space(self, package):
        """Get the devel directory for a specific package.
        This is the root of the FHS layout where products are generated.
        """
        if self.merge_devel:
            return self.devel_space_abs
        elif self.isolate_devel:
            return os.path.join(self.devel_space_abs, package.name)
        elif self.link_devel:
            return os.path.join(self.private_devel_path, package.name)
        else:
            raise ValueError('Unkown devel space layout: {}'.format(self.devel_layout))

    def package_install_space(self, package):
        """Get the install directory for a specific package.
        This is the root of the FHS layout where products are installed.
        """

        if self.merge_install:
            return self.install_space_abs
        elif self.isolate_install:
            return os.path.join(self.install_space_abs, package.name)
        else:
            raise ValueError('Unkown install space layout: {}'.format(self.devel_layout))

    def package_dest_path(self, package):
        """Get the intermediate destination into which a specific package is built."""

        if self.destdir is None:
            return self.package_final_path(package)
        else:
            return os.path.join(
                self.destdir,
                self.package_install_space(package).lstrip(os.sep))

    def package_final_path(self, package):
        """Get the final destination into which a specific package is deployed."""

        if self.install:
            return self.package_install_space(package)
        else:
            if self.link_devel:
                return self.devel_space_abs
            else:
                return self.package_devel_space(package)

    def metadata_path(self):
        """Get the path to the metadata directory for this profile."""
        profile_path, _ = metadata.get_paths(self.workspace, self.profile)
        return profile_path

    def package_metadata_path(self, package=None):
        """Get the workspace and profile-specific metadata path for a package"""
        profile_path, _ = metadata.get_paths(self.workspace, self.profile)
        if package is None:
            return os.path.join(profile_path, 'packages')
        return os.path.join(profile_path, 'packages', package.name)<|MERGE_RESOLUTION|>--- conflicted
+++ resolved
@@ -66,13 +66,10 @@
         'catkin_make_args',
         'whitelist',
         'blacklist',
-<<<<<<< HEAD
         'ninja'
-=======
         'authors',
         'maintainers',
         'licenses',
->>>>>>> a5dfdfe7
     ]
 
     EXTRA_KEYS = [
@@ -254,13 +251,10 @@
         space_suffix=None,
         whitelist=None,
         blacklist=None,
-<<<<<<< HEAD
         ninja=False,
-=======
         authors=None,
         maintainers=None,
         licenses=None,
->>>>>>> a5dfdfe7
         **kwargs
     ):
         """Creates a new Context object, optionally initializing with parameters
@@ -306,17 +300,14 @@
         :param blacklist: a list of packages to ignore by default
         :type blacklist: list
         :raises: ValueError if workspace or source space does not exist
-<<<<<<< HEAD
         :param ninja: Use ninja instead of make
         :type ninja: bool
-=======
         :type authors: list
         :param authors: a list of default authors
         :type maintainers: list
         :param maintainers: a list of default maintainers
         :type licenses: list
         :param licenses: a list of default licenses
->>>>>>> a5dfdfe7
         """
         self.__locked = False
 
